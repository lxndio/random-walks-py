--- conflicted
+++ resolved
@@ -144,12 +144,8 @@
 use crate::dp::{DynamicProgram, DynamicPrograms};
 use crate::walk::Walk;
 use crate::walker::standard::StandardWalker;
-<<<<<<< HEAD
 use crate::walker::{Walker, WalkerType};
-=======
-use crate::walker::Walker;
 use crate::xy;
->>>>>>> 1b4184b5
 use anyhow::{anyhow, bail, Context};
 use line_drawing::Bresenham;
 use pathfinding::prelude::{build_path, dijkstra_all};
@@ -157,17 +153,13 @@
 use plotters::prelude::*;
 use point::{Coordinates, GCSPoint, Point, XYPoint};
 use proj::Proj;
-<<<<<<< HEAD
 use pyo3::{pyclass, pymethods, Py, PyAny, PyCell, PyObject, PyRef, PyRefMut, PyResult};
 use rand::distributions::uniform::SampleBorrow;
-=======
->>>>>>> 1b4184b5
 use rand::Rng;
 use std::collections::HashMap;
 use thiserror::Error;
 use time::macros::format_description;
 use time::PrimitiveDateTime;
-use crate::xy;
 
 /// A filter that can be applied to a [`Dataset`] by calling [`Dataset::filter`].
 #[derive(Debug)]
@@ -558,26 +550,9 @@
             WalkerType::Levy(walker) => Box::new(walker),
         };
 
-<<<<<<< HEAD
         slf.borrow()
             .rw_between(&dp, walker, from_idx, to_idx, time_steps, auto_scale)
     }
-=======
-        // Translate `to`, s.t. it still has the same relative position from `from`, under the
-        // condition that `from` is (0, 0)
-        let mut translated_to = to - from;
-
-        let mut scale = 0.0;
-        let dist = (translated_to.x.abs() + translated_to.y.abs()) as u64;
-
-        if auto_scale && dist > time_steps as u64 {
-            scale = dist as f64 / (time_steps - 1) as f64;
-            translated_to = xy!(
-                (translated_to.x as f64 / scale) as i64,
-                (translated_to.y as f64 / scale) as i64
-            );
-        }
->>>>>>> 1b4184b5
 
     #[pyo3(name = "generate_walks")]
     #[pyo3(signature = (dp, walker, count=1, time_steps=None, by_time_diff=None, by_dist=None, auto_scale=false))]
@@ -630,37 +605,6 @@
         } else {
             bail!("some time step computation method must be set")
         }
-<<<<<<< HEAD
-=======
-
-        let walk = walker
-            .generate_path(
-                dp,
-                translated_to.x as isize,
-                translated_to.y as isize,
-                time_steps,
-            )
-            .context("error while generating random walk path")?;
-
-        // Translate all coordinates in walk back to original coordinates
-        if auto_scale && dist > time_steps as u64 {
-            Ok(walk
-                .iter()
-                .map(|p| {
-                    (
-                        (p.x as f64 * scale) as i64 + from.x(),
-                        (p.y as f64 * scale) as i64 + from.y(),
-                    )
-                        .into()
-                })
-                .collect())
-        } else {
-            Ok(walk
-                .iter()
-                .map(|p| (p.x + from.x(), p.y + from.y()).into())
-                .collect())
-        }
->>>>>>> 1b4184b5
     }
 
     pub fn direct_between(&self, from_idx: usize, to_idx: usize) -> anyhow::Result<Walk> {
